// This is your Prisma schema file,
// learn more about it in the docs: https://pris.ly/d/prisma-schema

// Looking for ways to speed up your queries, or scale easily with your serverless or edge functions?
// Try Prisma Accelerate: https://pris.ly/cli/accelerate-init

generator client {
  provider = "prisma-client-js"
}

datasource db {
  provider = "postgresql"
  url      = env("DATABASE_URL")
}

model User {
  id            String    @id @default(cuid())
  email         String    @unique
  name          String?
  image         String?
  createdAt     DateTime  @default(now())
  updatedAt     DateTime  @updatedAt @default(now())
  password             String
  password_reset_token String?
  token_send_at        DateTime?
  email_verified_at    DateTime?
  email_verify_token   String?
  workspaces    Workspace[]
  members       Member[]
  channelMembers ChannelMember[]
  messages      Message[]
  reactions     Reaction[]
  forwardedMessages ForwardedMessage[]
  // Direct messaging
  conversations ConversationParticipant[]
  // Notifications
  userNotifications UserNotification[]
  conversationReadStatuses ConversationReadStatus[]
  notificationPreferences UserNotificationPreference[]
}

model Workspace {
  id          String    @id @default(cuid())
  name        String  
  image       String?
  joinCode    String
  isActive    Boolean   @default(true)
  createdAt   DateTime  @default(now())
  updatedAt   DateTime  @updatedAt @default(now())
  deletedAt   DateTime?
  userId      String
  user        User      @relation(fields: [userId], references: [id])
  members     Member[]
  channels    Channel[]
}

enum ChannelType {
  PUBLIC
  PRIVATE  
  ANNOUNCEMENT
}

model Channel {
  id          String      @id @default(cuid())
  name        String
  type        ChannelType @default(PUBLIC)
  image       String?
  createdAt   DateTime    @default(now())
  updatedAt   DateTime    @updatedAt @default(now())
  deletedAt   DateTime?
  workspaceId String
  workspace   Workspace   @relation(fields: [workspaceId], references: [id])
  messages    Message[]
  members     ChannelMember[]
  forwardedMessages ForwardedMessage[]
}

// Direct messaging support
model Conversation {
  id          String    @id @default(cuid())
  createdAt   DateTime  @default(now())
  updatedAt   DateTime  @updatedAt @default(now())
  messages    Message[]
  participants ConversationParticipant[]
  readStatuses ConversationReadStatus[]
  forwardedMessages ForwardedMessage[]
  
  @@unique([id])
}

model ConversationParticipant {
  id             String       @id @default(cuid())
  createdAt      DateTime     @default(now())
  updatedAt      DateTime     @updatedAt @default(now())
  conversationId String
  conversation   Conversation @relation(fields: [conversationId], references: [id], onDelete: Cascade)
  userId         String
  user           User         @relation(fields: [userId], references: [id], onDelete: Cascade)
  isActive       Boolean      @default(true)

  @@unique([conversationId, userId])
}

model Message {
  id          String    @id @default(cuid())
  content     String
  createdAt   DateTime  @default(now())
  updatedAt   DateTime  @updatedAt @default(now())
  
  // Support both channel and direct messages
  channelId   String?
  channel     Channel?  @relation(fields: [channelId], references: [id])
  
  // Direct message support
  conversationId String?
  conversation   Conversation? @relation(fields: [conversationId], references: [id])
  
  userId      String
  user        User      @relation(fields: [userId], references: [id])
  
  // Reply functionality
  replyToId   String?
  replyTo     Message?  @relation("MessageReplies", fields: [replyToId], references: [id])
  replies     Message[] @relation("MessageReplies")
  
  // Forward functionality
  forwardedMessages ForwardedMessage[]
  
  // Attachments
  attachments Attachment[]
  
  // Reactions
  reactions   Reaction[]
  
  // Soft delete support
  deletedAt   DateTime?
  

}

model Attachment {
  id          String    @id @default(cuid())
  filename    String
  originalName String
  mimeType    String
  size        Int
  url         String
  createdAt   DateTime  @default(now())
  messageId   String
  message     Message   @relation(fields: [messageId], references: [id], onDelete: Cascade)
}

model Reaction {
  id          String    @id @default(cuid())
  emoji       String
  createdAt   DateTime  @default(now())
  messageId   String
  message     Message   @relation(fields: [messageId], references: [id], onDelete: Cascade)
  userId      String
  user        User      @relation(fields: [userId], references: [id])

  @@unique([messageId, userId, emoji])
}

model ForwardedMessage {
  id          String    @id @default(cuid())
  createdAt   DateTime  @default(now())
  originalMessageId String
  originalMessage Message @relation(fields: [originalMessageId], references: [id])
  forwardedByUserId String
  forwardedBy User     @relation(fields: [forwardedByUserId], references: [id])
  channelId   String?
  channel     Channel?  @relation(fields: [channelId], references: [id])
  conversationId String?
  conversation   Conversation? @relation(fields: [conversationId], references: [id])
}

enum Role {
  ADMIN
  MODERATOR
  MEMBER
}

model Member {
  id          String    @id @default(cuid())
  createdAt   DateTime  @default(now())
  updatedAt   DateTime  @updatedAt @default(now())
  workspaceId String
  workspace   Workspace @relation(fields: [workspaceId], references: [id])
  userId      String
  user        User      @relation(fields: [userId], references: [id])
  role        Role
  isActive    Boolean   @default(true)
<<<<<<< HEAD
=======
}

model ChannelMember {
  id          String    @id @default(cuid())
  createdAt   DateTime  @default(now())
  updatedAt   DateTime  @updatedAt @default(now())
  channelId   String
  channel     Channel   @relation(fields: [channelId], references: [id])
  userId      String
  user        User      @relation(fields: [userId], references: [id])
  isActive    Boolean   @default(true)
  // Notification tracking
  lastReadAt  DateTime?
  unreadCount Int       @default(0)

  @@unique([channelId, userId])
}

// Notification system models
model UserNotification {
  id          String    @id @default(cuid())
  userId      String
  user        User      @relation(fields: [userId], references: [id], onDelete: Cascade)
  type        NotificationType
  title       String
  message     String
  data        Json?     // Additional data like channelId, conversationId, messageId
  isRead      Boolean   @default(false)
  createdAt   DateTime  @default(now())
  readAt      DateTime?

  @@index([userId, isRead])
  @@index([userId, createdAt])
}

enum NotificationType {
  NEW_MESSAGE
  MENTION
  REACTION
  CHANNEL_INVITE
  WORKSPACE_INVITE
  SYSTEM
}

// Track read status for conversations
model ConversationReadStatus {
  id             String       @id @default(cuid())
  conversationId String
  conversation   Conversation @relation(fields: [conversationId], references: [id], onDelete: Cascade)
  userId         String
  user           User         @relation(fields: [userId], references: [id], onDelete: Cascade)
  lastReadAt     DateTime     @default(now())
  unreadCount    Int          @default(0)

  @@unique([conversationId, userId])
  @@index([userId, lastReadAt])
}

// User notification preferences
model UserNotificationPreference {
  id                    String    @id @default(cuid())
  userId                String    @unique
  user                  User      @relation(fields: [userId], references: [id], onDelete: Cascade)
  emailNotifications     Boolean   @default(true)
  pushNotifications     Boolean   @default(true)
  desktopNotifications  Boolean   @default(true)
  soundEnabled          Boolean   @default(true)
  mentionNotifications  Boolean   @default(true)
  createdAt             DateTime  @default(now())
  updatedAt             DateTime  @updatedAt @default(now())
>>>>>>> 7f0af181
}<|MERGE_RESOLUTION|>--- conflicted
+++ resolved
@@ -191,8 +191,6 @@
   user        User      @relation(fields: [userId], references: [id])
   role        Role
   isActive    Boolean   @default(true)
-<<<<<<< HEAD
-=======
 }
 
 model ChannelMember {
@@ -263,5 +261,4 @@
   mentionNotifications  Boolean   @default(true)
   createdAt             DateTime  @default(now())
   updatedAt             DateTime  @updatedAt @default(now())
->>>>>>> 7f0af181
 }