import express, { RequestHandler } from "express";
<<<<<<< HEAD
import { createWorkspace, getAllWorkspaces, getWorkspace, getAllWorkspacesForUser, getWorkspaceMembers, joinWorkspace, leaveWorkspace, updateWorkspace, deleteWorkspace } from "../controllers/workspace.controller.js";
=======
import { createWorkspace, getAllWorkspaces, getWorkspace, getAllWorkspacesForUser, getWorkspaceMembers, joinWorkspace, leaveWorkspace, updateWorkspace, softDeleteWorkspace, hardDeleteWorkspace, getPublicChannels } from "../controllers/workspace.controller.js";
>>>>>>> 7f0af181
import authMiddleware from "../middleware/Auth.middleware.js";
import roleMiddleware from "../middleware/Role.middleware.js";

const router = express.Router();

router.post("/create", authMiddleware as unknown as RequestHandler, createWorkspace as unknown as RequestHandler);
router.post("/join/:id", authMiddleware as unknown as RequestHandler, joinWorkspace as unknown as RequestHandler);
router.post("/leave/:id", authMiddleware as unknown as RequestHandler, leaveWorkspace as unknown as RequestHandler);
<<<<<<< HEAD

router.get("/all", authMiddleware as unknown as RequestHandler, getAllWorkspaces as unknown as RequestHandler);
router.get("/get-workspaces-for-user", authMiddleware as unknown as RequestHandler, getAllWorkspacesForUser as unknown as RequestHandler);
router.get("/get-workspace-members/:id", authMiddleware as unknown as RequestHandler, getWorkspaceMembers as unknown as RequestHandler);
router.get("/:id", authMiddleware as unknown as RequestHandler, getWorkspace as unknown as RequestHandler);

router.put("/:id", 
    authMiddleware as unknown as RequestHandler, 
    roleMiddleware(["ADMIN", "MODERATOR"]) as unknown as RequestHandler, 
    updateWorkspace as unknown as RequestHandler
);

router.delete("/:id", 
    authMiddleware as unknown as RequestHandler, 
    roleMiddleware(["ADMIN"]) as unknown as RequestHandler, 
    deleteWorkspace as unknown as RequestHandler
=======

router.get("/all", authMiddleware as unknown as RequestHandler, getAllWorkspaces as unknown as RequestHandler);
router.get("/get-workspaces-for-user", authMiddleware as unknown as RequestHandler, getAllWorkspacesForUser as unknown as RequestHandler);
router.get("/get-workspace-members/:id", authMiddleware as unknown as RequestHandler, getWorkspaceMembers as unknown as RequestHandler);
router.get("/get-public-channels/:id", authMiddleware as unknown as RequestHandler, getPublicChannels as unknown as RequestHandler);
router.get("/:id", authMiddleware as unknown as RequestHandler, getWorkspace as unknown as RequestHandler);

router.put("/:id", 
    authMiddleware as unknown as RequestHandler, 
    roleMiddleware(["ADMIN", "MODERATOR"]) as unknown as RequestHandler, 
    updateWorkspace as unknown as RequestHandler
);

// Soft delete a workspace (preserves all data)
router.delete("/:id/soft", 
    authMiddleware as unknown as RequestHandler, 
    roleMiddleware(["ADMIN"]) as unknown as RequestHandler, 
    softDeleteWorkspace as unknown as RequestHandler
);

// Hard delete a workspace (permanently removes everything - requires DELETE_PASS)
router.delete("/:id/hard", 
    authMiddleware as unknown as RequestHandler, 
    hardDeleteWorkspace as unknown as RequestHandler
>>>>>>> 7f0af181
);

export default router;<|MERGE_RESOLUTION|>--- conflicted
+++ resolved
@@ -1,9 +1,5 @@
 import express, { RequestHandler } from "express";
-<<<<<<< HEAD
-import { createWorkspace, getAllWorkspaces, getWorkspace, getAllWorkspacesForUser, getWorkspaceMembers, joinWorkspace, leaveWorkspace, updateWorkspace, deleteWorkspace } from "../controllers/workspace.controller.js";
-=======
 import { createWorkspace, getAllWorkspaces, getWorkspace, getAllWorkspacesForUser, getWorkspaceMembers, joinWorkspace, leaveWorkspace, updateWorkspace, softDeleteWorkspace, hardDeleteWorkspace, getPublicChannels } from "../controllers/workspace.controller.js";
->>>>>>> 7f0af181
 import authMiddleware from "../middleware/Auth.middleware.js";
 import roleMiddleware from "../middleware/Role.middleware.js";
 
@@ -12,24 +8,6 @@
 router.post("/create", authMiddleware as unknown as RequestHandler, createWorkspace as unknown as RequestHandler);
 router.post("/join/:id", authMiddleware as unknown as RequestHandler, joinWorkspace as unknown as RequestHandler);
 router.post("/leave/:id", authMiddleware as unknown as RequestHandler, leaveWorkspace as unknown as RequestHandler);
-<<<<<<< HEAD
-
-router.get("/all", authMiddleware as unknown as RequestHandler, getAllWorkspaces as unknown as RequestHandler);
-router.get("/get-workspaces-for-user", authMiddleware as unknown as RequestHandler, getAllWorkspacesForUser as unknown as RequestHandler);
-router.get("/get-workspace-members/:id", authMiddleware as unknown as RequestHandler, getWorkspaceMembers as unknown as RequestHandler);
-router.get("/:id", authMiddleware as unknown as RequestHandler, getWorkspace as unknown as RequestHandler);
-
-router.put("/:id", 
-    authMiddleware as unknown as RequestHandler, 
-    roleMiddleware(["ADMIN", "MODERATOR"]) as unknown as RequestHandler, 
-    updateWorkspace as unknown as RequestHandler
-);
-
-router.delete("/:id", 
-    authMiddleware as unknown as RequestHandler, 
-    roleMiddleware(["ADMIN"]) as unknown as RequestHandler, 
-    deleteWorkspace as unknown as RequestHandler
-=======
 
 router.get("/all", authMiddleware as unknown as RequestHandler, getAllWorkspaces as unknown as RequestHandler);
 router.get("/get-workspaces-for-user", authMiddleware as unknown as RequestHandler, getAllWorkspacesForUser as unknown as RequestHandler);
@@ -54,7 +32,6 @@
 router.delete("/:id/hard", 
     authMiddleware as unknown as RequestHandler, 
     hardDeleteWorkspace as unknown as RequestHandler
->>>>>>> 7f0af181
 );
 
 export default router;